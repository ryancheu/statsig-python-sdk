import random
import threading
import time
import os
import unittest
import json

from unittest.mock import patch
from gzip_helpers import GzipHelpers
from network_stub import NetworkStub
from statsig import statsig, StatsigUser, StatsigOptions, StatsigEvent, StatsigEnvironmentTier

with open(os.path.join(os.path.abspath(os.path.dirname(__file__)), '../testdata/download_config_specs.json')) as r:
    CONFIG_SPECS_RESPONSE = r.read()


class TestStatsigConcurrency(unittest.TestCase):
    _api_override = "http://test-statsig-concurrency"
    _network_stub = NetworkStub(_api_override)
    _idlist_sync_count = 0
    _download_id_list_count = 0
    _event_count = 0

    @classmethod
    @patch('requests.post', side_effect=_network_stub.mock)
    @patch('requests.get', side_effect=_network_stub.mock)
    def setUpClass(cls, mock_post, mock_get):
        cls._idlist_sync_count = 0
        cls._download_id_list_count = 0
        cls._event_count = 0

        cls._network_stub.stub_request_with_value(
            "download_config_specs", 200, json.loads(CONFIG_SPECS_RESPONSE))

        def id_lists_callback(url: str, data: dict):
            size = 10 + 3 * cls._idlist_sync_count
            cls._idlist_sync_count += 1
            return {
                "list_1": {
                    "name": "list_1",
                    "size": size,
                    "url": cls._api_override + "/list_1",
                    "creationTime": 1,
                    "fileID": "file_id_1",
                },
            }

        cls._network_stub.stub_request_with_function(
            "get_id_lists", 200, id_lists_callback)

        def id_list_download_callback(url: str, data: dict):
            cls._download_id_list_count += 1
            if cls._download_id_list_count == 1:
                return "+7/rrkvF6\n"
            return f'+{cls._download_id_list_count}\n-{cls._download_id_list_count}\n'

        cls._network_stub.stub_request_with_function(
            "list_1", 202, id_list_download_callback)

        def log_event_callback(url: str, data: dict):
            cls._event_count += len(GzipHelpers.decode_body(data)["events"])

        cls._network_stub.stub_request_with_function(
            "log_event", 202, log_event_callback)

        cls.statsig_user = StatsigUser(
            "123", email="testuser@statsig.com", private_attributes={"test": 123})
        cls.random_user = StatsigUser("random")
        cls.logs = {}
        options = StatsigOptions(
            api=cls._api_override,
            tier=StatsigEnvironmentTier.development,
            idlists_sync_interval=0.01,
            rulesets_sync_interval=0.01,
            event_queue_size=400,
            disable_diagnostics=True)

        statsig.initialize("secret-key", options)
        cls.initTime = round(time.time() * 1000)

    @classmethod
    def tearDownClass(cls) -> None:
        statsig.shutdown()

    @patch('requests.post', side_effect=_network_stub.mock)
    @patch('requests.get', side_effect=_network_stub.mock)
    def test_checking_and_updating_concurrently(self, mock_post, mock_get):
        self.threads = []
        for x in range(10):
            thread = threading.Thread(
                target=self.run_checks, args=(0.1, 20))
            thread.start()
            self.threads.append(thread)

        for t in self.threads:
            t.join()

        statsig.shutdown()
<<<<<<< HEAD
=======

>>>>>>> 94db3806
        self.assertEqual(0, len(statsig.get_instance()._logger._events))
        self.assertEqual(1801, self._event_count)

    def run_checks(self, interval, times):
        for x in range(times):
            salt = str(random.randint(1, 10000000000))
            user = StatsigUser(
                f'user_id_{x}', email="testuser@statsig.com", private_attributes={"test": 123},
                custom_ids={'salt': salt})
            statsig.log_event(StatsigEvent(
                user, "test_event", 1, {"key": "value"}))
            self.assertEqual(True, statsig.check_gate(
                user, "on_for_statsig_email"))
            self.assertEqual(True, statsig.check_gate(user, "always_on_gate"))
            self.assertFalse(statsig.check_gate(
                StatsigUser(f'user_id_{salt}{x}'), "on_for_id_list"))
            self.assertTrue(statsig.check_gate(
                StatsigUser("regular_user_id"), "on_for_id_list"))

            statsig.log_event(StatsigEvent(
                user, "test_event_2", 1, {"key": "value"}))
            exp_param = statsig.get_experiment(
                user, "sample_experiment").get("experiment_param", "default")
            self.assertTrue(exp_param == "test" or exp_param == "control")

            statsig.log_event(StatsigEvent(
                user, "test_event_3", 1, {"key": "value"}))
            self.assertEqual(7, statsig.get_config(
                user, "test_config").get("number", 0))
            self.assertTrue(statsig.get_layer(
                user, "a_layer").get("layer_param", False))

            time.sleep(interval)


if __name__ == '__main__':
    unittest.main()<|MERGE_RESOLUTION|>--- conflicted
+++ resolved
@@ -96,10 +96,6 @@
             t.join()
 
         statsig.shutdown()
-<<<<<<< HEAD
-=======
-
->>>>>>> 94db3806
         self.assertEqual(0, len(statsig.get_instance()._logger._events))
         self.assertEqual(1801, self._event_count)
 
