--- conflicted
+++ resolved
@@ -1,8 +1,5 @@
-<<<<<<< HEAD
 import time
-=======
 import os
->>>>>>> 41f80e9a
 import unittest
 import json
 from .mockserver import MockServer
