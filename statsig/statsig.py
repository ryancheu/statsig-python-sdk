--- conflicted
+++ resolved
@@ -8,16 +8,13 @@
 
 
 def initialize(secret_key: str, options=None):
-<<<<<<< HEAD
-    logger.log_process("Initialize", "Starting...")
-=======
     """
     Initializes the global Statsig instance with the given SDK key and options
 
     :param secret_key: The server SDK key copied from console.statsig.com
     :param options: The StatsigOptions object used to configure the SDK
     """
->>>>>>> 0edb1532
+    logger.log_process("Initialize", "Starting...")
     if options.init_timeout is not None:
         __instance.initialize_with_timeout(secret_key, options)
     else:
