--- conflicted
+++ resolved
@@ -26,13 +26,6 @@
         except (StatsigValueError, StatsigNameError, StatsigRuntimeError) as e:
             raise e
         except Exception as e:
-<<<<<<< HEAD
-            if self._is_silent is False:
-                globals.logger.warning("[Statsig]: An unexpected error occurred.")
-                globals.logger.warning(traceback.format_exc())
-
-=======
->>>>>>> 78e5abcf
             self.log_exception(tag, e)
             return recover()
 
@@ -45,8 +38,8 @@
     def log_exception(self, tag: str, exception: Exception, extra: dict = None):
         try:
             if self._is_silent is False:
-                print("[Statsig]: An unexpected error occurred.")
-                traceback.print_exc()
+                globals.logger.warning("[Statsig]: An unexpected error occurred.")
+                globals.logger.warning(traceback.format_exc())
 
             name = type(exception).__name__
             if self._api_key is None or name in self._seen:
